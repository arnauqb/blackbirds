import numpy as np
import torch
import logging
from tqdm import tqdm
from copy import deepcopy
from itertools import chain
from typing import Callable, List
from collections import defaultdict
from torch.utils.tensorboard import SummaryWriter

from blackbirds.mpi_setup import mpi_rank
from blackbirds.jacfwd import jacfwd
from blackbirds.mpi_setup import mpi_size, mpi_rank, mpi_comm

logger = logging.getLogger("vi")


def compute_regularisation_loss(
    posterior_estimator: torch.nn.Module,
    prior: torch.distributions.Distribution,
    n_samples: int,
):
    r"""Estimates the KL divergence between the posterior and the prior using n_samples through Monte Carlo using

    $$
    \mathbb{E}_{q(z|x)}[\log q(z|x) - \log p(z)] \approx \frac{1}{N} \sum_{i=1}^N \left(\log q(z_i|x) - \log p(z_i)\right)
    $$

    **Arguments**:

    - `posterior_estimator`: The posterior distribution.
    - `prior`: The prior distribution.
    - `n_samples`: The number of samples to use for the Monte Carlo estimate.

    !!! example
        ```python
            import torch
            from blackbirds.regularisation import compute_regularisation
            # define two normal distributions
            dist1 = torch.distributions.Normal(0, 1)
            dist2 = torch.distributions.Normal(0, 1)
            compute_regularisation(dist1, dist2, 1000)
            # tensor(0.)
            dist1 = torch.distributions.Normal(0, 1)
            dist2 = torch.distributions.Normal(1, 1)
            compute_regularisation(dist1, dist2, 1000)
            # tensor(0.5)
        ```
    """
    # sample from the posterior
    z, log_prob_posterior = posterior_estimator.sample(n_samples)
    # compute the log probability of the samples under the prior
    # log_prob_posterior = posterior_estimator.log_prob(z)
    log_prob_prior = prior.log_prob(z)
    # compute the Monte Carlo estimate of the KL divergence
    kl_divergence = (log_prob_posterior - log_prob_prior).mean()
    # kl_divergence = torch.clamp(kl_divergence, min=0.0, max=1)
    return kl_divergence


def _sample_and_scatter_parameters(
    posterior_estimator: Callable,
    n_samples: int,
) -> (torch.Tensor, np.ndarray):
    """Sample parameters and scatter them across devices.

    **Arguments:**

    - posterior_estimator : function that generates parameters
    - n_samples : number of samples to generate

    **Returns:**
    - If rank 0, returns a tensor of parameters and a numpy array of parameters. The first tensor carries the gradient.
    - If not rank 0, returns None and a numpy array of parameters.
    """
    # Rank 0 samples from the flow
    if mpi_rank == 0:
        params_list, logprobs_list = posterior_estimator.sample(n_samples)
        params_list_comm = params_list.detach().cpu().numpy()
    else:
        params_list = None
        params_list_comm = None
        logprobs_list = None
    # scatter the parameters to all ranks
    if mpi_comm is not None:
        params_list_comm = mpi_comm.bcast(params_list_comm, root=0)
    return params_list, params_list_comm, logprobs_list


def _differentiate_loss_pathwise(parameters, jacobians):
    """
    Differentiates loss and regularisation loss through the flows and the simulator.

    Arguments:
        parameters (List[torch.Tensor]): The parameters of the simulator that are differentiated through.
        jacobians (List[torch.Tensor]): The jacobians of the simulator that are differentiated through.
    """
    # then we differentiate the parameters through the flow also tkaing into account the jacobians of the simulator
    device = parameters.device
    to_diff = torch.zeros(1, device=device)
    for i in range(len(jacobians)):
        to_diff += torch.matmul(jacobians[i].to(device), parameters[i, :])
    to_diff = to_diff / len(jacobians)
    to_diff.backward()


def compute_loss_and_jacobian_pathwise(
    loss_fn: Callable,
    posterior_estimator: Callable,
    n_samples: int,
    observed_outputs: list[torch.Tensor],
    diff_mode: str = "reverse",
    jacobian_chunk_size: int | None = None,
    gradient_horizon: int = 0,
    device: str = "cpu",
):
    r"""Computes the loss and the jacobian of the loss for each sample using a differentiable simulator. That is, we compute

    $$
    \eta = \nabla_\psi \mathbb{E}_{p(\theta | \psi)} \left[ \mathcal{L}(\theta) \right],
    $$

    by performing the pathwise gradient (reparameterization trick),

    $$
    \eta \approx \frac{1}{N} \sum_{i=1}^N \nabla_\psi \mathcal{L}(\theta_i(\psi)).
    $$

    The jacobian is computed using the forward or reverse mode differentiation and the computation is parallelized
    across the available devices.

    **Arguments:**

    - `loss_fn`: loss function
    - `posterior_estimator`: Object that implements the `sample` method computing a parameter and its log_prob
    - `n_samples`: number of samples
    - `observed_outputs`: observed outputs
    - `diff_mode`: differentiation mode can be "reverse" or "forward"
    - `jacobian_chunk_size`: chunk size for the Jacobian computation (set None to get maximum chunk size)
    - `gradient_horizon`: horizon for the gradient computation
    - `device`: device to use for the computation
    """
    # sample parameters and scatter them across devices
    params_list, params_list_comm, _ = _sample_and_scatter_parameters(
        posterior_estimator, n_samples
    )
    # select forward or reverse jacobian calculator
    if diff_mode == "reverse":
        jacobian_diff_mode = torch.func.jacrev
    else:
        jacobian_diff_mode = lambda **kwargs: jacfwd(randomness="same", **kwargs)

    # define loss to differentiate
    def loss_aux(params):
        loss_v = loss_fn(params, observed_outputs)
        return loss_v, loss_v  # need double return for jacobian calculation.

    jacobian_calculator = jacobian_diff_mode(
        func=loss_aux,
        argnums=0,
        has_aux=True,
        chunk_size=jacobian_chunk_size,
    )
    # make each rank compute the loss for its parameters
    loss = 0
    jacobians_per_rank = []
    indices_per_rank = []  # need to keep track of which parameter has which jacobian
    for i in range(mpi_rank, len(params_list_comm), mpi_size):
        params = torch.tensor(params_list_comm[i], device=device)
        jacobian, loss_i = jacobian_calculator(params)
        if torch.isnan(loss_i) or torch.isnan(jacobian).any():
            continue
        loss += loss_i
<<<<<<< HEAD
        try:
            jacobians_per_rank.append(torch.tensor(jacobian.cpu().numpy()))
        except RuntimeError:
            jacobians_per_rank.append(jacobian.cpu())
=======
        jacobians_per_rank.append(torch.tensor(jacobian.cpu().numpy(), dtype=torch.float))
>>>>>>> 7992ce36
        indices_per_rank.append(i)
    # gather the jacobians and parameters from all ranks
    if mpi_size > 1:
        jacobians_per_rank = mpi_comm.gather(jacobians_per_rank, root=0)
        indices_per_rank = mpi_comm.gather(indices_per_rank, root=0)
    else:
        jacobians_per_rank = [jacobians_per_rank]
        indices_per_rank = [indices_per_rank]
    if mpi_comm is not None:
        losses = mpi_comm.gather(loss, root=0)
        if mpi_rank == 0:
            loss = sum([l.cpu() for l in losses if l != 0])
            if type(loss) == int:
                loss = torch.tensor(loss, device=device)
    if mpi_rank == 0:
        jacobians = list(chain(*jacobians_per_rank))
        indices = list(chain(*indices_per_rank))
        parameters = params_list[indices]
        loss = loss / len(parameters)
        return parameters, loss, jacobians
    else:
        return [], 0.0, []


def compute_and_differentiate_loss_score(
    loss_fn: Callable,
    posterior_estimator: torch.nn.Module,
    n_samples: int,
    observed_outputs: list[torch.Tensor],
    device: str = "cpu",
):
    r"""Computes the loss and the jacobian of the loss for each sample using a differentiable simulator. That is, we compute

    $$
    \eta = \nabla_\psi \mathbb{E}_{\psi \sim p(\theta)} \left[ \mathcal{L}(\theta) \right],
    $$

    by performing the score gradient

    $$
    \eta \approx \frac{1}{N} \sum_{i=1}^N \mathcal{L}(\theta_i) \nabla_\psi \log p\left(\theta_i | \psi\right).
    $$

    The jacobian is computed using the forward or reverse mode differentiation and the computation is parallelized
    across the available devices.

    **Arguments:**

    - `loss_fn`: loss function
    - `posterior_estimator`: posterior estimator, must implement a sample and a log_prob method
    - `n_samples`: number of samples
    - `observed_outputs`: observed outputs
    - `device`: device to use for the computation
    """
    # sample parameters and scatter them across devices
    _, params_list_comm, logprobs_list = _sample_and_scatter_parameters(
        posterior_estimator, n_samples
    )
    # make each rank compute the loss for its parameters
    loss_per_parameter = []
    indices_per_rank = []  # need to keep track of which parameter has which loss
    for i in range(mpi_rank, len(params_list_comm), mpi_size):
        params = torch.tensor(params_list_comm[i], device=device)
        loss_i = loss_fn(params, observed_outputs)
        loss_per_parameter.append(loss_i.detach().cpu().numpy())
        indices_per_rank.append(i)
    # gather the losses from all ranks
    if mpi_size > 1:
        loss_per_parameter = mpi_comm.gather(loss_per_parameter, root=0)
        indices_per_rank = mpi_comm.gather(indices_per_rank, root=0)
    else:
        loss_per_parameter = [loss_per_parameter]
        indices_per_rank = [indices_per_rank]
    # compute the loss times the logprob of each parameter in rank 0
    if mpi_rank == 0:
        loss_per_parameter = list(chain(*loss_per_parameter))
        indices = list(chain(*indices_per_rank))
        logprobs_list = logprobs_list[indices]
        params_list_comm = params_list_comm[indices]
        to_backprop = 0.0
        total_loss = 0.0
        n_samples_non_nan = 0
        for param, loss_i, param_logprob in zip(
            params_list_comm, loss_per_parameter, logprobs_list
        ):
            loss_i = torch.tensor(loss_i, device=device)
            if np.isnan(loss_i):  # no parameter was non-nan
                continue
            lp = posterior_estimator.log_prob(torch.tensor(param.reshape(1, -1)))
            to_backprop += loss_i * lp
            total_loss += loss_i
            n_samples_non_nan += 1
        to_backprop = to_backprop / n_samples_non_nan
        total_loss = total_loss / n_samples_non_nan
        # differentiate through the posterior estimator
        to_backprop.backward()
        return total_loss
    return None


def compute_and_differentiate_loss(
    loss_fn: Callable,
    posterior_estimator: torch.nn.Module,
    n_samples: int,
    observed_outputs: list[torch.Tensor],
    diff_mode: str = "reverse",
    gradient_estimation_method: str = "pathwise",
    jacobian_chunk_size: int | None = None,
    gradient_horizon: int = 0,
    device: str = "cpu",
):
    r"""Computes and differentiates the loss according to the chosen gradient estimation method
    and automatic differentiation mechanism.
    **Arguments:**

    - `loss_fn`: loss function
    - `posterior_estimator`: posterior estimator, must implement a sample and a log_prob method
    - `n_samples`: number of samples
    - `observed_outputs`: observed outputs
    - `diff_mode`: differentiation mode can be "reverse" or "forward"
    - `gradient_estimation_method`: gradient estimation method can be "pathwise" or "score"
    - `jacobian_chunk_size`: chunk size for the Jacobian computation (set None to get maximum chunk size)
    - `gradient_horizon`: horizon for the gradient computation
    - `device`: device to use for the computation
    """
    if gradient_estimation_method == "pathwise":
        (
            parameters,
            loss,
            jacobians,
        ) = compute_loss_and_jacobian_pathwise(
            loss_fn=loss_fn,
            posterior_estimator=posterior_estimator,
            observed_outputs=observed_outputs,
            n_samples=n_samples,
            diff_mode=diff_mode,
            device=device,
            jacobian_chunk_size=jacobian_chunk_size,
            gradient_horizon=gradient_horizon,
        )
        if mpi_rank == 0:
            _differentiate_loss_pathwise(parameters, jacobians)
    elif gradient_estimation_method == "score":
        loss = compute_and_differentiate_loss_score(
            loss_fn=loss_fn,
            posterior_estimator=posterior_estimator,
            observed_outputs=observed_outputs,
            n_samples=n_samples,
            device=device,
        )
    else:
        raise ValueError(
            f"Unknown gradient estimation method {gradient_estimation_method}."
        )
    return loss


class VI:
    """
    Class to handle (Generalized) Variational Inferece.

    **Arguments:**

    - `loss` : A callable that returns a (differentiable) loss. Needs to take (parameters, data) as input and return a scalar tensor.
    - `prior`: The prior distribution.
    - `posterior_estimator`: The variational distribution that approximates the (generalised) posterior.
    - `w`: The weight of the regularisation loss in the total loss.
    - `initialize_estimator_to_prior`: Whether to fit the posterior estimator to the prior before training.
    - `initialization_lr`: The learning rate to use for the initialization.
    - `gradient_clipping_norm`: The norm to which the gradients are clipped.
    - `optimizer`: The optimizer to use for training.
    - `n_samples_per_epoch`: The number of samples to draw from the variational distribution per epoch.
    - `n_samples_regularisation`: The number of samples used to evaluate the regularisation loss.
    - `diff_mode`: The differentiation mode to use. Can be either 'reverse' or 'forward'.
    - `gradient_estimation_method`: The method to use for estimating the gradients of the loss. Can be either 'pathwise' or 'score'.
    - `jacobian_chunk_size` : The number of rows computed at a time for the model Jacobian. Set to None to compute the full Jacobian at once.
    - `gradient_horizon`: The number of timesteps to use for the gradient horizon. Set 0 to use the full trajectory.
    - `device`: The device to use for training.
    - `progress_bar`: Whether to display a progress bar during training.
    - `progress_info` : Whether to display loss data during training.
    - `log_tensorboard`: Whether to log tensorboard data.
    - `tensorboard_log_dir`: The directory to log tensorboard data to.
    """

    def __init__(
        self,
        loss: Callable,
        prior: torch.distributions.Distribution,
        posterior_estimator: torch.nn.Module,
        w: float = 1.0,
        initialize_estimator_to_prior: bool = False,
        initialization_lr: float = 1e-3,
        gradient_clipping_norm: float = np.inf,
        optimizer: torch.optim.Optimizer | None = None,
        scheduler: torch.optim.lr_scheduler.LRScheduler | None = None,
        n_samples_per_epoch: int = 10,
        n_samples_regularisation: int = 10_000,
        diff_mode: str = "reverse",
        gradient_estimation_method: str = "pathwise",
        jacobian_chunk_size: int | None = None,
        gradient_horizon: int | float = np.inf,
        device: str = "cpu",
        progress_bar: bool = True,
        progress_info: bool = True,
        log_tensorboard: bool = False,
        tensorboard_log_dir: str | None = None,
    ):
        self.loss = loss
        self.prior = prior
        self.posterior_estimator = posterior_estimator
        self.w = w
        self.initialize_estimator_to_prior = initialize_estimator_to_prior
        self.initialization_lr = initialization_lr
        self.gradient_clipping_norm = gradient_clipping_norm
        if optimizer is None:
            optimizer = torch.optim.Adam(posterior_estimator.parameters(), lr=1e-3)
        self.optimizer = optimizer
        self.scheduler = scheduler
        self.n_samples_per_epoch = n_samples_per_epoch
        self.n_samples_regularisation = n_samples_regularisation
        self.progress_bar = progress_bar
        self.progress_info = progress_info
        self.diff_mode = diff_mode
        self.gradient_estimation_method = gradient_estimation_method
        self.jacobian_chunk_size = jacobian_chunk_size
        self.gradient_horizon = gradient_horizon
        self.device = device
        self.tensorboard_log_dir = tensorboard_log_dir
        self.log_tensorboard = log_tensorboard

    def step(self, data):
        """
        Performs one training step.
        """
        if mpi_rank == 0:
            self.optimizer.zero_grad()
        # compute and differentiate loss
        loss = compute_and_differentiate_loss(
            loss_fn=self.loss,
            posterior_estimator=self.posterior_estimator,
            n_samples=self.n_samples_per_epoch,
            observed_outputs=data,
            diff_mode=self.diff_mode,
            gradient_estimation_method=self.gradient_estimation_method,
            jacobian_chunk_size=self.jacobian_chunk_size,
            gradient_horizon=self.gradient_horizon,
            device=self.device,
        )
        # compute and differentiate regularisation loss
        if mpi_rank == 0:
            if self.w != 0.0:
                regularisation_loss = self.w * compute_regularisation_loss(
                    posterior_estimator=self.posterior_estimator,
                    prior=self.prior,
                    n_samples=self.n_samples_regularisation,
                )
                # differentiate regularisation
                regularisation_loss.backward()
            else:
                regularisation_loss = torch.zeros(1, device=loss.device)
            # clip gradients
            torch.nn.utils.clip_grad_norm_(
                self.posterior_estimator.parameters(), self.gradient_clipping_norm
            )
            self.optimizer.step()
            total_loss = loss + regularisation_loss
            return total_loss, loss, regularisation_loss
        return None, None, None

    def initialize_estimator(self, max_epochs_without_improvement=50, atol=1e-2):
        """
        Initialization step where the estimator is fitted to just the prior.
        """
        epoch = 0
        if mpi_rank == 0:
            optimizer = torch.optim.Adam(
                self.posterior_estimator.parameters(), lr=self.initialization_lr
            )
            best_loss = torch.tensor(np.inf)
            while True:
                optimizer.zero_grad()
                loss = compute_regularisation_loss(
                    posterior_estimator=self.posterior_estimator,
                    prior=self.prior,
                    n_samples=self.n_samples_regularisation,
                )
                if self.log_tensorboard:
                    self.writer.add_scalar("Loss/init_loss", loss, epoch)
                loss.backward()
                optimizer.step()
                if loss < best_loss:
                    best_loss = loss.item()
                    num_epochs_without_improvement = 0
                else:
                    num_epochs_without_improvement += 1
                if (
                    num_epochs_without_improvement >= max_epochs_without_improvement
                    or (loss.abs().item() < atol)
                ):
                    break
                epoch += 1

    def run(
        self,
        data: List[torch.Tensor],
        n_epochs: int,
        max_epochs_without_improvement: int = 20,
    ):
        """
        Runs the calibrator for {n_epochs} epochs. Stops if the loss does not improve for {max_epochs_without_improvement} epochs.

        **Arguments:**

        - `data`: The observed data to calibrate against. It must be given as a list of tensors that matches the output of the model.
        - `n_epochs`: The number of epochs to run the calibrator for.
        - `max_epochs_without_improvement`: The number of epochs without improvement after which the calibrator stops.
        """
        if mpi_rank == 0 and self.log_tensorboard:
            self.writer = SummaryWriter(log_dir=self.tensorboard_log_dir)
        if self.initialize_estimator_to_prior:
            self.initialize_estimator()
            torch.save(
                self.posterior_estimator.state_dict(), "estimator_fit_to_prior.pt"
            )
        self.best_loss = torch.tensor(np.inf)
        self.best_estimator_state_dict = None
        num_epochs_without_improvement = 0
        iterator = range(n_epochs)
        if self.progress_bar and mpi_rank == 0:
            iterator = tqdm(iterator)
        self.losses_hist = defaultdict(list)
        for epoch in iterator:
            total_loss, loss, regularisation_loss = self.step(data)
            if mpi_rank == 0:
                self.losses_hist["total"].append(total_loss.item())
                self.losses_hist["loss"].append(loss.item())
                self.losses_hist["regularisation"].append(regularisation_loss.item())
                if self.log_tensorboard:
                    self.writer.add_scalar("Loss/total", total_loss, epoch)
                    self.writer.add_scalar("Loss/loss", loss, epoch)
                    self.writer.add_scalar(
                        "Loss/regularisation", regularisation_loss, epoch
                    )
                torch.save(self.best_estimator_state_dict, "last_estimator.pt")
                if total_loss < self.best_loss:
                    self.best_loss = total_loss
                    self.best_estimator_state_dict = deepcopy(
                        self.posterior_estimator.state_dict()
                    )
                    torch.save(self.best_estimator_state_dict, "best_estimator.pt")
                    num_epochs_without_improvement = 0
                else:
                    num_epochs_without_improvement += 1
                if self.progress_bar and self.progress_info:
                    iterator.set_postfix(
                        {
                            "loss": loss.item(),
                            "reg.": regularisation_loss.item(),
                            "total": total_loss.item(),
                            "best loss": self.best_loss.item(),
                            "epochs since improv.": num_epochs_without_improvement,
                        }
                    )
                if num_epochs_without_improvement >= max_epochs_without_improvement:
                    logger.info(
                        "Stopping early because the loss did not improve for {} epochs.".format(
                            max_epochs_without_improvement
                        )
                    )
                    break
            if not self.scheduler is None:
                self.scheduler.step(total_loss)
        if mpi_rank == 0 and self.log_tensorboard:
            self.writer.flush()
            self.writer.close()<|MERGE_RESOLUTION|>--- conflicted
+++ resolved
@@ -171,14 +171,7 @@
         if torch.isnan(loss_i) or torch.isnan(jacobian).any():
             continue
         loss += loss_i
-<<<<<<< HEAD
-        try:
-            jacobians_per_rank.append(torch.tensor(jacobian.cpu().numpy()))
-        except RuntimeError:
-            jacobians_per_rank.append(jacobian.cpu())
-=======
         jacobians_per_rank.append(torch.tensor(jacobian.cpu().numpy(), dtype=torch.float))
->>>>>>> 7992ce36
         indices_per_rank.append(i)
     # gather the jacobians and parameters from all ranks
     if mpi_size > 1:

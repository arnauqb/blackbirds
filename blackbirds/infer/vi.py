import numpy as np
import torch
import logging
from tqdm import tqdm
from copy import deepcopy
from itertools import chain
from typing import Callable, List
from pathlib import Path
from collections import defaultdict
from torch.utils.tensorboard import SummaryWriter

from blackbirds.mpi_setup import mpi_rank
from blackbirds.jacfwd import jacfwd
from blackbirds.mpi_setup import mpi_size, mpi_rank, mpi_comm

logger = logging.getLogger("vi")


def compute_regularisation_loss(
    posterior_estimator: torch.nn.Module,
    prior: torch.distributions.Distribution,
    n_samples: int,
):
    r"""Estimates the KL divergence between the posterior and the prior using n_samples through Monte Carlo using

    $$
    \mathbb{E}_{q(z|x)}[\log q(z|x) - \log p(z)] \approx \frac{1}{N} \sum_{i=1}^N \left(\log q(z_i|x) - \log p(z_i)\right)
    $$

    **Arguments**:

    - `posterior_estimator`: The posterior distribution.
    - `prior`: The prior distribution.
    - `n_samples`: The number of samples to use for the Monte Carlo estimate.

    !!! example
        ```python
            import torch
            from blackbirds.regularisation import compute_regularisation
            # define two normal distributions
            dist1 = torch.distributions.Normal(0, 1)
            dist2 = torch.distributions.Normal(0, 1)
            compute_regularisation(dist1, dist2, 1000)
            # tensor(0.)
            dist1 = torch.distributions.Normal(0, 1)
            dist2 = torch.distributions.Normal(1, 1)
            compute_regularisation(dist1, dist2, 1000)
            # tensor(0.5)
        ```
    """
    # sample from the posterior
    z, log_prob_posterior = posterior_estimator.sample(n_samples)
    # compute the log probability of the samples under the prior
    # log_prob_posterior = posterior_estimator.log_prob(z)
    log_prob_prior = prior.log_prob(z)
    # compute the Monte Carlo estimate of the KL divergence
    kl_divergence = (log_prob_posterior - log_prob_prior).mean()
    return kl_divergence


def _sample_and_scatter_parameters(
    posterior_estimator: Callable,
    n_samples: int,
) -> (torch.Tensor, np.ndarray):
    """Sample parameters and scatter them across devices.

    **Arguments:**

    - posterior_estimator : function that generates parameters
    - n_samples : number of samples to generate

    **Returns:**
    - If rank 0, returns a tensor of parameters and a numpy array of parameters. The first tensor carries the gradient.
    - If not rank 0, returns None and a numpy array of parameters.
    """
    # Rank 0 samples from the flow
    if mpi_rank == 0:
        params_list, logprobs_list = posterior_estimator.sample(n_samples)
        params_list_comm = params_list.detach().cpu().numpy()
    else:
        params_list = None
        params_list_comm = None
        logprobs_list = None
    # scatter the parameters to all ranks
    if mpi_comm is not None:
        params_list_comm = mpi_comm.bcast(params_list_comm, root=0)
    return params_list, params_list_comm, logprobs_list


def _differentiate_loss_pathwise(parameters, jacobians):
    """
    Differentiates loss and regularisation loss through the flows and the simulator.

    Arguments:
        parameters (List[torch.Tensor]): The parameters of the simulator that are differentiated through.
        jacobians (List[torch.Tensor]): The jacobians of the simulator that are differentiated through.
    """
    # then we differentiate the parameters through the flow also tkaing into account the jacobians of the simulator
    device = parameters.device
    to_diff = torch.zeros(1, device=device)
    for i in range(len(jacobians)):
        jacobian = torch.tensor(jacobians[i], device=device)
        to_diff += torch.matmul(jacobian, parameters[i, :])
    to_diff = to_diff / len(jacobians)
    to_diff.backward()


def compute_loss_and_jacobian_pathwise(
    loss_fn: Callable,
    posterior_estimator: Callable,
    n_samples: int,
    observed_outputs: list[torch.Tensor],
    diff_mode: str = "reverse",
    jacobian_chunk_size: int | None = None,
    gradient_horizon: int = 0,
    device: str = "cpu",
):
    r"""Computes the loss and the jacobian of the loss for each sample using a differentiable simulator. That is, we compute

    $$
    \eta = \nabla_\psi \mathbb{E}_{p(\theta | \psi)} \left[ \mathcal{L}(\theta) \right],
    $$

    by performing the pathwise gradient (reparameterization trick),

    $$
    \eta \approx \frac{1}{N} \sum_{i=1}^N \nabla_\psi \mathcal{L}(\theta_i(\psi)).
    $$

    The jacobian is computed using the forward or reverse mode differentiation and the computation is parallelized
    across the available devices.

    **Arguments:**

    - `loss_fn`: loss function
    - `posterior_estimator`: Object that implements the `sample` method computing a parameter and its log_prob
    - `n_samples`: number of samples
    - `observed_outputs`: observed outputs
    - `diff_mode`: differentiation mode can be "reverse" or "forward"
    - `jacobian_chunk_size`: chunk size for the Jacobian computation (set None to get maximum chunk size)
    - `gradient_horizon`: horizon for the gradient computation
    - `device`: device to use for the computation
    """
    # sample parameters and scatter them across devices
    params_list, params_list_comm, _ = _sample_and_scatter_parameters(
        posterior_estimator, n_samples
    )
    # select forward or reverse jacobian calculator
    if diff_mode == "reverse":
        jacobian_diff_mode = torch.func.jacrev
    else:
        jacobian_diff_mode = lambda **kwargs: jacfwd(randomness="same", **kwargs)

    # define loss to differentiate
    def loss_aux(params):
        loss_v = loss_fn(params, observed_outputs)
        return loss_v, loss_v  # need double return for jacobian calculation.

    jacobian_calculator = jacobian_diff_mode(
        func=loss_aux,
        argnums=0,
        has_aux=True,
        chunk_size=jacobian_chunk_size,
    )
    # make each rank compute the loss for its parameters
    loss = 0.0
    jacobians_per_rank = []
    indices_per_rank = []  # need to keep track of which parameter has which jacobian
    for i in range(mpi_rank, len(params_list_comm), mpi_size):
        params = torch.tensor(params_list_comm[i], device=device)
        jacobian, loss_i = jacobian_calculator(params)
        if torch.isnan(loss_i) or torch.isnan(jacobian).any():
            continue
        loss += loss_i.item()
        jacobians_per_rank.append(jacobian.cpu().to(torch.float).numpy())
        indices_per_rank.append(i)
    # gather the jacobians and parameters from all ranks
    if mpi_size > 1:
        jacobians_per_rank = mpi_comm.gather(jacobians_per_rank, root=0)
        indices_per_rank = mpi_comm.gather(indices_per_rank, root=0)
    else:
        jacobians_per_rank = [jacobians_per_rank]
        indices_per_rank = [indices_per_rank]
    if mpi_comm is not None:
        losses = mpi_comm.gather(loss, root=0)
        if mpi_rank == 0:
            loss = sum(losses)
    if mpi_rank == 0:
        jacobians = list(chain(*jacobians_per_rank))
        indices = list(chain(*indices_per_rank))
        parameters = params_list[indices]
        loss = loss / len(parameters)
        return parameters, loss, jacobians
    else:
        return [], 0.0, []


def compute_and_differentiate_loss_score(
    loss_fn: Callable,
    posterior_estimator: torch.nn.Module,
    n_samples: int,
    observed_outputs: list[torch.Tensor],
    device: str = "cpu",
):
    r"""Computes the loss and the jacobian of the loss for each sample using a differentiable simulator. That is, we compute

    $$
    \eta = \nabla_\psi \mathbb{E}_{\psi \sim p(\theta)} \left[ \mathcal{L}(\theta) \right],
    $$

    by performing the score gradient

    $$
    \eta \approx \frac{1}{N} \sum_{i=1}^N \mathcal{L}(\theta_i) \nabla_\psi \log p\left(\theta_i | \psi\right).
    $$

    The jacobian is computed using the forward or reverse mode differentiation and the computation is parallelized
    across the available devices.

    **Arguments:**

    - `loss_fn`: loss function
    - `posterior_estimator`: posterior estimator, must implement a sample and a log_prob method
    - `n_samples`: number of samples
    - `observed_outputs`: observed outputs
    - `device`: device to use for the computation
    """
    # sample parameters and scatter them across devices
    params_list, params_list_comm, logprobs_list = _sample_and_scatter_parameters(
        posterior_estimator, n_samples
    )
    # make each rank compute the loss for its parameters
    loss_per_parameter = []
    indices_per_rank = []  # need to keep track of which parameter has which loss
    for i in range(mpi_rank, len(params_list_comm), mpi_size):
        params = torch.tensor(params_list_comm[i], device=device)
        loss_i = loss_fn(params, observed_outputs)
        loss_per_parameter.append(loss_i.detach().cpu().numpy())
        indices_per_rank.append(i)
    # gather the losses from all ranks
    if mpi_size > 1:
        loss_per_parameter = mpi_comm.gather(loss_per_parameter, root=0)
        indices_per_rank = mpi_comm.gather(indices_per_rank, root=0)
    else:
        loss_per_parameter = [loss_per_parameter]
        indices_per_rank = [indices_per_rank]
    # compute the loss times the logprob of each parameter in rank 0
    if mpi_rank == 0:
        loss_per_parameter = list(chain(*loss_per_parameter))
        indices = list(chain(*indices_per_rank))
        logprobs_list = logprobs_list[indices]
        params_list_comm = params_list_comm[indices]
        to_backprop = 0.0
        total_loss = 0.0
        n_samples_non_nan = 0
        for param, loss_i, param_logprob in zip(
            params_list_comm, loss_per_parameter, logprobs_list
        ):
            if np.isnan(loss_i):  # no parameter was non-nan
                continue
<<<<<<< HEAD
            lp = posterior_estimator.log_prob(
                torch.tensor(param.reshape(1, -1), device=device)
            )
=======
            lp = posterior_estimator.log_prob(torch.tensor(param.reshape(1, -1), device=device))
            loss_i = float(loss_i)
>>>>>>> ddb38770
            to_backprop += loss_i * lp
            total_loss += loss_i
            n_samples_non_nan += 1
        to_backprop = to_backprop / n_samples_non_nan
        total_loss = total_loss / n_samples_non_nan
        # differentiate through the posterior estimator
        to_backprop.backward()
        return total_loss
    return None


def compute_and_differentiate_loss(
    loss_fn: Callable,
    posterior_estimator: torch.nn.Module,
    n_samples: int,
    observed_outputs: list[torch.Tensor],
    diff_mode: str = "reverse",
    gradient_estimation_method: str = "pathwise",
    jacobian_chunk_size: int | None = None,
    gradient_horizon: int = 0,
    device: str = "cpu",
):
    r"""Computes and differentiates the loss according to the chosen gradient estimation method
    and automatic differentiation mechanism.
    **Arguments:**

    - `loss_fn`: loss function
    - `posterior_estimator`: posterior estimator, must implement a sample and a log_prob method
    - `n_samples`: number of samples
    - `observed_outputs`: observed outputs
    - `diff_mode`: differentiation mode can be "reverse" or "forward"
    - `gradient_estimation_method`: gradient estimation method can be "pathwise" or "score"
    - `jacobian_chunk_size`: chunk size for the Jacobian computation (set None to get maximum chunk size)
    - `gradient_horizon`: horizon for the gradient computation
    - `device`: device to use for the computation
    """
    if gradient_estimation_method == "pathwise":
        (
            parameters,
            loss,
            jacobians,
        ) = compute_loss_and_jacobian_pathwise(
            loss_fn=loss_fn,
            posterior_estimator=posterior_estimator,
            observed_outputs=observed_outputs,
            n_samples=n_samples,
            diff_mode=diff_mode,
            device=device,
            jacobian_chunk_size=jacobian_chunk_size,
            gradient_horizon=gradient_horizon,
        )
        if mpi_rank == 0:
            _differentiate_loss_pathwise(parameters, jacobians)
    elif gradient_estimation_method == "score":
        loss = compute_and_differentiate_loss_score(
            loss_fn=loss_fn,
            posterior_estimator=posterior_estimator,
            observed_outputs=observed_outputs,
            n_samples=n_samples,
            device=device,
        )
    else:
        raise ValueError(
            f"Unknown gradient estimation method {gradient_estimation_method}."
        )
    return loss


class VI:
    """
    Class to handle (Generalized) Variational Inferece.

    **Arguments:**

    - `loss` : A callable that returns a (differentiable) loss. Needs to take (parameters, data) as input and return a scalar tensor.
    - `prior`: The prior distribution.
    - `posterior_estimator`: The variational distribution that approximates the (generalised) posterior.
    - `w`: The weight of the regularisation loss in the total loss.
    - `initialize_estimator_to_prior`: Whether to fit the posterior estimator to the prior before training.
    - `initialization_lr`: The learning rate to use for the initialization.
    - `gradient_clipping_norm`: The norm to which the gradients are clipped.
    - `optimizer`: The optimizer to use for training.
    - `n_samples_per_epoch`: The number of samples to draw from the variational distribution per epoch.
    - `n_samples_regularisation`: The number of samples used to evaluate the regularisation loss.
    - `diff_mode`: The differentiation mode to use. Can be either 'reverse' or 'forward'.
    - `gradient_estimation_method`: The method to use for estimating the gradients of the loss. Can be either 'pathwise' or 'score'.
    - `jacobian_chunk_size` : The number of rows computed at a time for the model Jacobian. Set to None to compute the full Jacobian at once.
    - `gradient_horizon`: The number of timesteps to use for the gradient horizon. Set 0 to use the full trajectory.
    - `device`: The device to use for training.
    - `progress_bar`: Whether to display a progress bar during training.
    - `progress_info` : Whether to display loss data during training.
    - `log_tensorboard`: Whether to log tensorboard data.
    - `tensorboard_log_dir`: The directory to log tensorboard data to.
    """

    def __init__(
        self,
        loss: Callable,
        prior: torch.distributions.Distribution,
        posterior_estimator: torch.nn.Module,
        w: float = 1.0,
        initialize_estimator_to_prior: bool = False,
        initialization_lr: float = 1e-3,
        gradient_clipping_norm: float = np.inf,
        optimizer: torch.optim.Optimizer | None = None,
        scheduler: torch.optim.lr_scheduler.LRScheduler | None = None,
        n_samples_per_epoch: int = 10,
        n_samples_regularisation: int = 10_000,
        diff_mode: str = "reverse",
        gradient_estimation_method: str = "pathwise",
        jacobian_chunk_size: int | None = None,
        gradient_horizon: int | float = np.inf,
        device: str = "cpu",
        progress_bar: bool = True,
        progress_info: bool = True,
        log_tensorboard: bool = False,
        tensorboard_log_dir: str | None = None,
        save_path=None,
    ):
        self.loss = loss
        self.prior = prior
        self.posterior_estimator = posterior_estimator
        self.w = w
        self.initialize_estimator_to_prior = initialize_estimator_to_prior
        self.initialization_lr = initialization_lr
        self.gradient_clipping_norm = gradient_clipping_norm
        if optimizer is None:
            optimizer = torch.optim.Adam(posterior_estimator.parameters(), lr=1e-3)
        self.optimizer = optimizer
        self.scheduler = scheduler
        self.n_samples_per_epoch = n_samples_per_epoch
        self.n_samples_regularisation = n_samples_regularisation
        self.progress_bar = progress_bar
        self.progress_info = progress_info
        self.diff_mode = diff_mode
        self.gradient_estimation_method = gradient_estimation_method
        self.jacobian_chunk_size = jacobian_chunk_size
        self.gradient_horizon = gradient_horizon
        self.device = device
        self.tensorboard_log_dir = tensorboard_log_dir
        self.log_tensorboard = log_tensorboard
        if save_path is None:
            self.save_path = Path(".")
        else:
            self.save_path = Path(save_path)
        self.save_path.mkdir(exist_ok=True, parents=True)

    def step(self, data):
        """
        Performs one training step.
        """
        if mpi_rank == 0:
            self.optimizer.zero_grad()
        # compute and differentiate loss
        loss = compute_and_differentiate_loss(
            loss_fn=self.loss,
            posterior_estimator=self.posterior_estimator,
            n_samples=self.n_samples_per_epoch,
            observed_outputs=data,
            diff_mode=self.diff_mode,
            gradient_estimation_method=self.gradient_estimation_method,
            jacobian_chunk_size=self.jacobian_chunk_size,
            gradient_horizon=self.gradient_horizon,
            device=self.device,
        )
        # compute and differentiate regularisation loss
        if mpi_rank == 0:
            if self.w != 0.0:
                regularisation_loss = self.w * compute_regularisation_loss(
                    posterior_estimator=self.posterior_estimator,
                    prior=self.prior,
                    n_samples=self.n_samples_regularisation,
                )
                # differentiate regularisation
                regularisation_loss.backward()
                regularisation_loss = regularisation_loss.item()
            else:
                regularisation_loss = 0.0
            # clip gradients
            torch.nn.utils.clip_grad_norm_(
                self.posterior_estimator.parameters(), self.gradient_clipping_norm
            )
            total_loss = loss + regularisation_loss
            return total_loss, loss, regularisation_loss
        return None, None, None

    def initialize_estimator(self, max_epochs_without_improvement=50, atol=1e-2):
        """
        Initialization step where the estimator is fitted to just the prior.
        """
        epoch = 0
        if mpi_rank == 0:
            optimizer = torch.optim.Adam(
                self.posterior_estimator.parameters(), lr=self.initialization_lr
            )
            best_loss = torch.tensor(np.inf)
            while True:
                optimizer.zero_grad()
                loss = compute_regularisation_loss(
                    posterior_estimator=self.posterior_estimator,
                    prior=self.prior,
                    n_samples=self.n_samples_regularisation,
                )
                if self.log_tensorboard:
                    self.writer.add_scalar("Loss/init_loss", loss, epoch)
                loss.backward()
                optimizer.step()
                if loss < best_loss:
                    best_loss = loss.item()
                    num_epochs_without_improvement = 0
                else:
                    num_epochs_without_improvement += 1
                if (
                    num_epochs_without_improvement >= max_epochs_without_improvement
                    or (loss.abs().item() < atol)
                ):
                    break
                epoch += 1

    def run(
        self,
        data: List[torch.Tensor],
        n_epochs: int,
        max_epochs_without_improvement: int = 20,
    ):
        """
        Runs the calibrator for {n_epochs} epochs. Stops if the loss does not improve for {max_epochs_without_improvement} epochs.

        **Arguments:**

        - `data`: The observed data to calibrate against. It must be given as a list of tensors that matches the output of the model.
        - `n_epochs`: The number of epochs to run the calibrator for.
        - `max_epochs_without_improvement`: The number of epochs without improvement after which the calibrator stops.
        """
        if mpi_rank == 0 and self.log_tensorboard:
            self.writer = SummaryWriter(log_dir=self.tensorboard_log_dir)
        if self.initialize_estimator_to_prior:
            self.initialize_estimator()
            torch.save(
                self.posterior_estimator.state_dict(),
                self.save_path / "estimator_fit_to_prior.pt",
            )
        self.best_loss = torch.tensor(np.inf)
        self.best_estimator_state_dict = None
        num_epochs_without_improvement = 0
        iterator = range(n_epochs)
        if self.progress_bar and mpi_rank == 0:
            iterator = tqdm(iterator)
        self.losses_hist = defaultdict(list)
        for epoch in iterator:
            total_loss, loss, regularisation_loss = self.step(data)
            if mpi_rank == 0:
                self.losses_hist["total"].append(total_loss)
                self.losses_hist["loss"].append(loss)
                self.losses_hist["regularisation"].append(regularisation_loss)
                if self.log_tensorboard:
                    self.writer.add_scalar("Loss/total", total_loss, epoch)
                    self.writer.add_scalar("Loss/loss", loss, epoch)
                    self.writer.add_scalar(
                        "Loss/regularisation", regularisation_loss, epoch
                    )
                torch.save(
                    self.posterior_estimator.state_dict(),
                    self.save_path / "last_estimator.pt",
                )
                if total_loss < self.best_loss:
                    self.best_loss = total_loss
                    self.best_estimator_state_dict = deepcopy(
                        self.posterior_estimator.state_dict()
                    )
                    torch.save(
                        self.best_estimator_state_dict,
                        self.save_path / "best_estimator.pt",
                    )
                    num_epochs_without_improvement = 0
                else:
                    num_epochs_without_improvement += 1
                if self.progress_bar and self.progress_info:
                    iterator.set_postfix(
                        {
                            "loss": f"{loss:.2f}",
                            "reg": f"{regularisation_loss:.2f}",
                            "total": f"{total_loss:.2f}",
                            "best": f"{self.best_loss:.2f}",
                            "stall": f"{num_epochs_without_improvement}",
                        }
                    )
                if num_epochs_without_improvement >= max_epochs_without_improvement:
                    logger.info(
                        "Stopping early because the loss did not improve for {} epochs.".format(
                            max_epochs_without_improvement
                        )
                    )
                    break
            # update parameters
            self.optimizer.step()
            if self.scheduler is not None:
                self.scheduler.step(total_loss)
        if mpi_rank == 0 and self.log_tensorboard:
            self.writer.flush()
            self.writer.close()<|MERGE_RESOLUTION|>--- conflicted
+++ resolved
@@ -258,14 +258,8 @@
         ):
             if np.isnan(loss_i):  # no parameter was non-nan
                 continue
-<<<<<<< HEAD
-            lp = posterior_estimator.log_prob(
-                torch.tensor(param.reshape(1, -1), device=device)
-            )
-=======
             lp = posterior_estimator.log_prob(torch.tensor(param.reshape(1, -1), device=device))
             loss_i = float(loss_i)
->>>>>>> ddb38770
             to_backprop += loss_i * lp
             total_loss += loss_i
             n_samples_non_nan += 1

from typing import Union
import torch

from blackbirds.models.model import Model
from blackbirds.simulate import simulate_and_observe_model


class SingleOutput_SimulateAndMSELoss:

    """
    Computes MSE between observed data y and simulated data at theta (to be passed during __call__).

    **Arguments:**

    - `model`: An instance of a Model. The model that you'd like to "fit".
    - `gradient_horizon`: Specifies the gradient horizon to use. None implies infinite horizon.
    """

    def __init__(self, model: Model, gradient_horizon: Union[int, None] = None):
        self.loss = torch.nn.MSELoss()
        self.model = model
        self.gradient_horizon = gradient_horizon

    def __call__(
        self,
        theta: torch.Tensor,
        y: torch.Tensor,
    ):
        x = simulate_and_observe_model(self.model, theta, self.gradient_horizon)[0]
        return self.loss(x, y)


class UnivariateMMDLoss:
    def __init__(self, y: torch.Tensor):
        """
        Computes MMD between data y and simulated output x (to be passed during call).

        **Arguments:**

        - `y`: torch.Tensor containing a single univariate time series.
        """
        assert isinstance(y, torch.Tensor), "y is assumed to be a torch.Tensor here"
        try:
            assert (
                len(y.shape) == 1
            ), "This class assumes y is a single univariate time series"
        except AssertionError:
            assert (
                len(y.shape) == 2
            ), "If not a 1D Tensor, y must be at most 2D of shape (1, T)"
            assert (
                y.shape[1] == 1
            ), "This class assumes y is a single univariate time series. This appears to be a batch of data."
            y = y.reshape(-1)
        self.device = y.device
        self.y = y
        self.y_matrix = self.y.reshape(1, -1, 1)
        yy = torch.cdist(self.y_matrix, self.y_matrix)
        yy_sqrd = torch.pow(yy, 2)
        self.y_sigma = torch.median(yy_sqrd)
        ny = self.y.shape[0]
<<<<<<< HEAD
        self.kyy = (torch.exp(-yy_sqrd / self.y_sigma) - torch.eye(ny, device=y.device)).sum() / (
            ny * (ny - 1)
        )
=======
        self.kyy = (
            torch.exp(-yy_sqrd / self.y_sigma) - torch.eye(ny, device=self.device)
        ).sum() / (ny * (ny - 1))
>>>>>>> 760d660f

    def __call__(
        self,
        x: torch.Tensor,
    ):
        assert isinstance(x, torch.Tensor), "x is assumed to be a torch.Tensor here"
        try:
            assert (
                len(x.shape) == 1
            ), "This class assumes x is a single univariate time series"
        except AssertionError:
            assert (
                len(x.shape) == 2
            ), "If not a 1D Tensor, x must be at most 2D of shape (1, T)"
            assert (
                x.shape[1] == 1
            ), "This class assumes x is a single univariate time series. This appears to be a batch of data."
            x = x.reshape(-1)

        nx = x.shape[0]
        x_matrix = x.reshape(1, -1, 1)
        kxx = torch.exp(-torch.pow(torch.cdist(x_matrix, x_matrix), 2) / self.y_sigma)
<<<<<<< HEAD
        kxx = (kxx - torch.eye(nx, device=x.device)).sum() / (nx * (nx - 1))
=======
        kxx = (kxx - torch.eye(nx, device=self.device)).sum() / (nx * (nx - 1))
>>>>>>> 760d660f
        kxy = torch.exp(
            -torch.pow(torch.cdist(x_matrix, self.y_matrix), 2) / self.y_sigma
        )
        kxy = kxy.mean()
        return kxx + self.kyy - 2 * kxy


class SingleOutput_SimulateAndMMD:
    """
    Example implementation of a loss that simulates from the model and computes the MMD
    between the model output and observed data y. (This treats the entries in y and in
    the simulator output as exchangeable.)

    **Arguments:**

    - `y`: torch.Tensor containing a single univariate time series.
    - `model`: An instance of a Model.
    - `gradient_horizon`: An integer or None. Sets horizon over which gradients are retained. If None, infinite horizon used.
    """
    def __init__(
        self, y: torch.Tensor, model: Model, gradient_horizon: Union[int, None] = None
    ):
        self.mmd_loss = UnivariateMMDLoss(y)
        self.model = model
        self.gradient_horizon = gradient_horizon

    def __call__(self, theta: torch.Tensor, y: torch.Tensor):
        x = simulate_and_observe_model(self.model, theta, self.gradient_horizon)[0]
<<<<<<< HEAD
        return self.mmd_loss(x)


class MMDLoss:
    """
    Implementation of a multivariate MMDLoss, that does not use `torch.cdist` since it is not compatible with forward-mode differentiation as of now.
    """

    def __init__(self, y):
        self.y = y
        self.device = y.device
        self.sigma = self._estimate_sigma(y)
        self.kernel_yy = self._gaussian_kernel(y, y, self.sigma)
        # substract diagonal elements
        self.kernel_yy = self.kernel_yy - torch.eye(
            self.kernel_yy.shape[0], device=self.device
        )
        self.ny = y.shape[0]

    def _pairwise_distance(self, x, y):
        xx = torch.sum(x**2, dim=1, keepdim=True)
        yy = torch.sum(y**2, dim=1, keepdim=True)
        xy = torch.matmul(x, y.t())
        dist_matrix = xx - 2 * xy + yy.t()
        dist_matrix = torch.clamp(dist_matrix, min=0.0)
        # add small epsilon to avoid nan gradient
        return torch.sqrt(dist_matrix + 1e-10)

    def _gaussian_kernel(self, x, y, sigma):
        dist = self._pairwise_distance(x, y)
        kernel_matrix = torch.exp(-dist**2 / sigma) #(2 * sigma**2))
        return kernel_matrix

    def _estimate_sigma(self, y):
        with torch.no_grad():
            dist_vector = self._pairwise_distance(y, y).flatten().square()
            return torch.median(dist_vector)

    def __call__(self, x):
        nx = x.shape[0]
        kernel_xx = self._gaussian_kernel(x, x, self.sigma)
        # substract diagonal elements
        kernel_xx = kernel_xx - torch.eye(kernel_xx.shape[0], device=self.device)        
        kernel_xy = self._gaussian_kernel(x, self.y, self.sigma)
        loss = (
            1 / (nx * (nx - 1)) * kernel_xx.sum()
            + 1 / (self.ny * (self.ny - 1)) * self.kernel_yy.sum()
            - 2 / (nx * self.ny) * kernel_xy.sum()
        )
        return loss
=======
        return self.mmd_loss(x)
>>>>>>> 760d660f
<|MERGE_RESOLUTION|>--- conflicted
+++ resolved
@@ -59,15 +59,9 @@
         yy_sqrd = torch.pow(yy, 2)
         self.y_sigma = torch.median(yy_sqrd)
         ny = self.y.shape[0]
-<<<<<<< HEAD
-        self.kyy = (torch.exp(-yy_sqrd / self.y_sigma) - torch.eye(ny, device=y.device)).sum() / (
-            ny * (ny - 1)
-        )
-=======
         self.kyy = (
             torch.exp(-yy_sqrd / self.y_sigma) - torch.eye(ny, device=self.device)
         ).sum() / (ny * (ny - 1))
->>>>>>> 760d660f
 
     def __call__(
         self,
@@ -90,11 +84,7 @@
         nx = x.shape[0]
         x_matrix = x.reshape(1, -1, 1)
         kxx = torch.exp(-torch.pow(torch.cdist(x_matrix, x_matrix), 2) / self.y_sigma)
-<<<<<<< HEAD
-        kxx = (kxx - torch.eye(nx, device=x.device)).sum() / (nx * (nx - 1))
-=======
         kxx = (kxx - torch.eye(nx, device=self.device)).sum() / (nx * (nx - 1))
->>>>>>> 760d660f
         kxy = torch.exp(
             -torch.pow(torch.cdist(x_matrix, self.y_matrix), 2) / self.y_sigma
         )
@@ -123,7 +113,6 @@
 
     def __call__(self, theta: torch.Tensor, y: torch.Tensor):
         x = simulate_and_observe_model(self.model, theta, self.gradient_horizon)[0]
-<<<<<<< HEAD
         return self.mmd_loss(x)
 
 
@@ -173,7 +162,4 @@
             + 1 / (self.ny * (self.ny - 1)) * self.kernel_yy.sum()
             - 2 / (nx * self.ny) * kernel_xy.sum()
         )
-        return loss
-=======
-        return self.mmd_loss(x)
->>>>>>> 760d660f
+        return loss
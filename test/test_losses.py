import numpy as np
import torch

from blackbirds.losses import (
    SingleOutput_SimulateAndMSELoss,
    SingleOutput_SimulateAndMMD,
)
from blackbirds.models.normal import Normal
from blackbirds.simulate import simulate_and_observe_model


class TestMSELoss:
    def test_normal_same(self):
        T = 5000
        normal = Normal(n_timesteps=T)
        mu, sigma = 1.0, 2.0
        params = torch.Tensor([mu, sigma])
        y = simulate_and_observe_model(normal, params)[0]
        mse_loss = SingleOutput_SimulateAndMSELoss(normal)
        loss_value = mse_loss(params, y)
        # MMD between distributions of hould be close to...
        value = 2 * sigma**2
        assert np.isclose(loss_value, value, atol=1e-2, rtol=5e-2)

    def test_normal_different(self):
        T = 5000
        normal = Normal(n_timesteps=T)
        mu_y, sigma_y = 1.0, 2.0
        params = torch.Tensor([mu_y, sigma_y])
        y = simulate_and_observe_model(normal, params)[0]
        mse_loss = SingleOutput_SimulateAndMSELoss(normal)
        mu_x, sigma_x = 0.0, 1.0
        params = torch.Tensor([mu_x, sigma_x])
        loss_value = mse_loss(params, y)
        # MMD between distributions of hould be close to...
        value = sigma_x**2 + sigma_y**2 + (mu_x - mu_y) ** 2
        assert np.isclose(loss_value, value, atol=1e-2, rtol=5e-2)


class TestUnivariateMMDLoss:
    def test_normal_same(self):
        T = 500
        normal = Normal(n_timesteps=T)
        mu, sigma = 1.0, 2.0
        params = torch.Tensor([mu, sigma])
        y = simulate_and_observe_model(normal, params)[0]
        mmd_loss = SingleOutput_SimulateAndMMD(y, normal)
        loss_value = mmd_loss(params, y)
        # MMD between distributions of hould be close to 0
        assert np.isclose(loss_value, 0.0, atol=1e-3)

    def test_normal_different(self):
        T = 500
        normal = Normal(n_timesteps=T)
        mu, sigma = 1.0, 2.0
        params = torch.Tensor([mu, sigma])
        y = simulate_and_observe_model(normal, params)[0]
        mmd_loss = SingleOutput_SimulateAndMMD(y, normal)
        mu, sigma = 0.0, 1.0
        params = torch.Tensor([mu, sigma])
        loss_value = mmd_loss(params, y)
        # MMD between distributions of hould be close to 0
<<<<<<< HEAD
        assert not np.isclose(loss_value, 0.)
        assert loss_value > 0.


class TestMMDLoss:
    def test__compute_pairwise_distances(self):
        x = torch.randn(100, 2)
        y = torch.randn(50, 2)
        loss = MMDLoss(y)
        loss_calc = loss._pairwise_distance(x, y)
        x_cdist = x.view(1, 100, 2)
        y_cdist = y.view(1, 50, 2)
        torch_calc = torch.cdist(x_cdist, y_cdist)[0,:,:]
        assert torch.allclose(torch_calc, loss_calc)

    def test__mmd_loss(self):
        X = torch.randn(100, 1)
        Y = torch.randn(50, 1)
        loss = MMDLoss(Y)
        loss_1d = UnivariateMMDLoss(Y.flatten())
        assert torch.isclose(loss(X), loss_1d(X.flatten()))

    def test__mmd_gradient(self):
        # detect anomaly torch
        torch.autograd.set_detect_anomaly(True)
        p = torch.tensor(0.3, requires_grad=True)
        X = torch.randn(100, 1) * p
        Y = torch.randn(50, 1)
        loss = MMDLoss(Y)(X)
        loss.backward()
        grad = p.grad.item()
        p = torch.tensor(0.3, requires_grad=True)
        X = torch.randn(100, 1) * p
        loss_1d = UnivariateMMDLoss(Y.flatten())
        loss = loss_1d(X.flatten())
        loss.backward()
        grad_1d = p.grad.item()
        assert np.isclose(grad, grad_1d, rtol=1e-2)


=======
        assert not np.isclose(loss_value, 0.0)
        assert loss_value > 0.0
>>>>>>> 760d660f
<|MERGE_RESOLUTION|>--- conflicted
+++ resolved
@@ -60,7 +60,6 @@
         params = torch.Tensor([mu, sigma])
         loss_value = mmd_loss(params, y)
         # MMD between distributions of hould be close to 0
-<<<<<<< HEAD
         assert not np.isclose(loss_value, 0.)
         assert loss_value > 0.
 
@@ -101,7 +100,3 @@
         assert np.isclose(grad, grad_1d, rtol=1e-2)
 
 
-=======
-        assert not np.isclose(loss_value, 0.0)
-        assert loss_value > 0.0
->>>>>>> 760d660f
